--- conflicted
+++ resolved
@@ -616,17 +616,10 @@
         MD004UlStyleTable, MD007UlIndentTable, MD009TrailingSpacesTable, MD010HardTabsTable,
         MD012MultipleBlankLinesTable, MD013LineLengthTable, MD022HeadingsBlanksTable,
         MD024MultipleHeadingsTable, MD025SingleH1Table, MD026TrailingPunctuationTable,
-<<<<<<< HEAD
         MD027BlockquoteSpacesTable, MD029OlPrefixTable, MD030ListMarkerSpaceTable,
         MD031FencedCodeBlanksTable, MD033InlineHtmlTable, MD035HrStyleTable,
         MD036EmphasisAsHeadingTable, MD040FencedCodeLanguageTable, MD041FirstLineHeadingTable,
         MD043RequiredHeadingsTable, MD046CodeBlockStyleTable, MD048CodeFenceStyleTable,
-=======
-        MD027BlockquoteSpacesTable, MD030ListMarkerSpaceTable, MD031FencedCodeBlanksTable,
-        MD033InlineHtmlTable, MD035HrStyleTable, MD036EmphasisAsHeadingTable,
-        MD040FencedCodeLanguageTable, MD041FirstLineHeadingTable, MD043RequiredHeadingsTable,
-        MD044ProperNamesTable, MD046CodeBlockStyleTable, MD048CodeFenceStyleTable,
->>>>>>> d0ce15ed
         MD049EmphasisStyleTable, MD050StrongStyleTable, MD051LinkFragmentsTable,
         MD052ReferenceLinksImagesTable, MD053LinkImageReferenceDefinitionsTable,
         MD054LinkImageStyleTable, MD055TablePipeStyleTable, MD059DescriptiveLinkTextTable,
